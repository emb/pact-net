﻿<?xml version="1.0" encoding="utf-8"?>
<Project ToolsVersion="4.0" DefaultTargets="Build" xmlns="http://schemas.microsoft.com/developer/msbuild/2003">
  <Import Project="$(MSBuildExtensionsPath)\$(MSBuildToolsVersion)\Microsoft.Common.props" Condition="Exists('$(MSBuildExtensionsPath)\$(MSBuildToolsVersion)\Microsoft.Common.props')" />
  <PropertyGroup>
    <Configuration Condition=" '$(Configuration)' == '' ">Debug</Configuration>
    <Platform Condition=" '$(Platform)' == '' ">AnyCPU</Platform>
    <ProjectGuid>{658C5A6B-64AF-4602-8E34-5074BD32CC1D}</ProjectGuid>
    <OutputType>Library</OutputType>
    <AppDesignerFolder>Properties</AppDesignerFolder>
    <RootNamespace>PactNet.Tests</RootNamespace>
    <AssemblyName>PactNet.Tests</AssemblyName>
    <TargetFrameworkVersion>v4.5</TargetFrameworkVersion>
    <FileAlignment>512</FileAlignment>
  </PropertyGroup>
  <PropertyGroup Condition=" '$(Configuration)|$(Platform)' == 'Debug|AnyCPU' ">
    <DebugSymbols>true</DebugSymbols>
    <DebugType>full</DebugType>
    <Optimize>false</Optimize>
    <OutputPath>bin\Debug\</OutputPath>
    <DefineConstants>DEBUG;TRACE</DefineConstants>
    <ErrorReport>prompt</ErrorReport>
    <WarningLevel>4</WarningLevel>
  </PropertyGroup>
  <PropertyGroup Condition=" '$(Configuration)|$(Platform)' == 'Release|AnyCPU' ">
    <DebugType>pdbonly</DebugType>
    <Optimize>true</Optimize>
    <OutputPath>bin\Release\</OutputPath>
    <DefineConstants>TRACE</DefineConstants>
    <ErrorReport>prompt</ErrorReport>
    <WarningLevel>4</WarningLevel>
  </PropertyGroup>
  <ItemGroup>
    <Reference Include="Nancy, Version=0.23.1.0, Culture=neutral, processorArchitecture=MSIL">
      <SpecificVersion>False</SpecificVersion>
      <HintPath>..\packages\Nancy.0.23.1\lib\net40\Nancy.dll</HintPath>
    </Reference>
    <Reference Include="Nancy.Hosting.Self, Version=0.23.1.0, Culture=neutral, processorArchitecture=MSIL">
      <SpecificVersion>False</SpecificVersion>
      <HintPath>..\packages\Nancy.Hosting.Self.0.23.1\lib\net40\Nancy.Hosting.Self.dll</HintPath>
    </Reference>
    <Reference Include="Newtonsoft.Json, Version=6.0.0.0, Culture=neutral, PublicKeyToken=30ad4fe6b2a6aeed, processorArchitecture=MSIL">
      <SpecificVersion>False</SpecificVersion>
      <HintPath>..\packages\Newtonsoft.Json.6.0.3\lib\net45\Newtonsoft.Json.dll</HintPath>
    </Reference>
    <Reference Include="NSubstitute">
      <HintPath>..\packages\NSubstitute.1.7.2.0\lib\NET45\NSubstitute.dll</HintPath>
    </Reference>
    <Reference Include="System" />
    <Reference Include="System.Core" />
    <Reference Include="System.IO.Abstractions">
      <HintPath>..\packages\System.IO.Abstractions.1.4.0.86\lib\net35\System.IO.Abstractions.dll</HintPath>
    </Reference>
    <Reference Include="System.Net.Http" />
    <Reference Include="System.Xml.Linq" />
    <Reference Include="System.Data.DataSetExtensions" />
    <Reference Include="Microsoft.CSharp" />
    <Reference Include="System.Data" />
    <Reference Include="System.Xml" />
    <Reference Include="xunit">
      <HintPath>..\packages\xunit.1.9.2\lib\net20\xunit.dll</HintPath>
    </Reference>
  </ItemGroup>
  <ItemGroup>
    <Compile Include="Fakes\FakeHttpClient.cs" />
    <Compile Include="Mocks\MockHttpService\Mappers\EncodingMapperTests.cs" />
    <Compile Include="Mocks\MockHttpService\Mappers\HttpBodyContentMapperTests.cs" />
    <Compile Include="Mocks\MockHttpService\Mappers\HttpContentMapperTests.cs" />
    <Compile Include="Mocks\MockHttpService\Mappers\HttpMethodMapperTests.cs" />
    <Compile Include="Mocks\MockHttpService\Mappers\HttpRequestMessageMapperTests.cs" />
    <Compile Include="Mocks\MockHttpService\Mappers\HttpVerbMapperTests.cs" />
    <Compile Include="Mocks\MockHttpService\Mappers\NancyResponseMapperTests.cs" />
    <Compile Include="Mocks\MockHttpService\Mappers\PactProviderServiceRequestMapperTests.cs" />
    <Compile Include="Mocks\MockHttpService\Mappers\PactProviderServiceResponseMapperTests.cs" />
<<<<<<< HEAD
    <Compile Include="Mocks\MockHttpService\MockContextServiceTests.cs" />
    <Compile Include="Mocks\MockHttpService\Nancy\MockProviderNancyRequestDispatcherTests.cs" />
=======
    <Compile Include="Mocks\MockHttpService\MockProviderNancyRequestHandlerTests.cs" />
    <Compile Include="Mocks\MockHttpService\MockProviderNancyRequestDispatcherTests.cs" />
>>>>>>> a2dbaa19
    <Compile Include="Mocks\MockHttpService\MockProviderServiceTests.cs" />
    <Compile Include="Mocks\MockHttpService\Models\PactProviderServiceRequestTests.cs" />
    <Compile Include="Mocks\MockHttpService\Models\HttpBodyContentTests.cs" />
    <Compile Include="Mocks\MockHttpService\Nancy\NancyContextExtensionsTests.cs" />
    <Compile Include="Mocks\MockHttpService\Nancy\PactAwareContextFactoryTests.cs" />
    <Compile Include="Models\PactFileTests.cs" />
    <Compile Include="PactConsumerTests.cs" />
    <Compile Include="ServicePactFileTests.cs" />
    <Compile Include="PactProviderTests.cs" />
    <Compile Include="Specification\Models\IVerifiable.cs" />
    <Compile Include="Specification\Models\RequestTestCase.cs" />
    <Compile Include="Specification\Models\ResponseTestCase.cs" />
    <Compile Include="Specification\SpecificationTests.cs" />
    <Compile Include="Mocks\MockHttpService\Comparers\PactProviderServiceResponseComparerTests.cs" />
    <Compile Include="Properties\AssemblyInfo.cs" />
    <Compile Include="Mocks\MockHttpService\Validators\ProviderServiceValidatorTests.cs" />
  </ItemGroup>
  <ItemGroup>
    <None Include="packages.config" />
    <None Include="Specification\README.md" />
    <None Include="Specification\testcases\request\body\array in different order.json" />
    <None Include="Specification\testcases\request\body\different value found at index.json" />
    <None Include="Specification\testcases\request\body\different value found at key.json" />
    <None Include="Specification\testcases\request\body\matches.json" />
    <None Include="Specification\testcases\request\body\missing index.json" />
    <None Include="Specification\testcases\request\body\missing key.json" />
    <None Include="Specification\testcases\request\body\not null found at key when null expected.json" />
    <None Include="Specification\testcases\request\body\not null found in array when null expected.json" />
    <None Include="Specification\testcases\request\body\null found at key where not null expected.json" />
    <None Include="Specification\testcases\request\body\null found in array when not null expected.json" />
    <None Include="Specification\testcases\request\body\number found at key when string expected.json" />
    <None Include="Specification\testcases\request\body\number found in array when string expected.json" />
    <None Include="Specification\testcases\request\body\string found at key when number expected.json" />
    <None Include="Specification\testcases\request\body\string found in array when number expected.json" />
    <None Include="Specification\testcases\request\body\unexpected index with not null value.json" />
    <None Include="Specification\testcases\request\body\unexpected index with null value.json" />
    <None Include="Specification\testcases\request\body\unexpected key with not null value.json" />
    <None Include="Specification\testcases\request\body\unexpected key with null value.json" />
    <None Include="Specification\testcases\request\headers\empty headers.json" />
    <None Include="Specification\testcases\request\headers\header name is different case.json" />
    <None Include="Specification\testcases\request\headers\header value is different case.json" />
    <None Include="Specification\testcases\request\headers\matches.json" />
    <None Include="Specification\testcases\request\headers\order of comma separated header values different.json" />
    <None Include="Specification\testcases\request\headers\unexpected header found.json" />
    <None Include="Specification\testcases\request\headers\whitespace after comma different.json" />
    <None Include="Specification\testcases\request\method\different method.json" />
    <None Include="Specification\testcases\request\method\matches.json" />
    <None Include="Specification\testcases\request\method\method is different case.json" />
    <None Include="Specification\testcases\request\path\empty path found when forward slash expected.json" />
    <None Include="Specification\testcases\request\path\forward slash found when empty path expected.json" />
    <None Include="Specification\testcases\request\path\incorrect path.json" />
    <None Include="Specification\testcases\request\path\matches.json" />
    <None Include="Specification\testcases\request\path\missing trailing slash in path.json" />
    <None Include="Specification\testcases\request\path\unexpected trailing slash in path.json" />
    <None Include="Specification\testcases\request\query\different params.json" />
    <None Include="Specification\testcases\request\query\matches.json" />
  </ItemGroup>
  <ItemGroup>
    <ProjectReference Include="..\PactNet\PactNet.csproj">
      <Project>{7024b146-2cb2-4de2-b079-58cf9c44640b}</Project>
      <Name>PactNet</Name>
    </ProjectReference>
  </ItemGroup>
  <ItemGroup>
    <Service Include="{82A7F48D-3B50-4B1E-B82E-3ADA8210C358}" />
  </ItemGroup>
  <Import Project="$(MSBuildToolsPath)\Microsoft.CSharp.targets" />
  <!-- To modify your build process, add your task inside one of the targets below and uncomment it. 
       Other similar extension points exist, see Microsoft.Common.targets.
  <Target Name="BeforeBuild">
  </Target>
  <Target Name="AfterBuild">
  </Target>
  -->
</Project><|MERGE_RESOLUTION|>--- conflicted
+++ resolved
@@ -1,155 +1,151 @@
-﻿<?xml version="1.0" encoding="utf-8"?>
-<Project ToolsVersion="4.0" DefaultTargets="Build" xmlns="http://schemas.microsoft.com/developer/msbuild/2003">
-  <Import Project="$(MSBuildExtensionsPath)\$(MSBuildToolsVersion)\Microsoft.Common.props" Condition="Exists('$(MSBuildExtensionsPath)\$(MSBuildToolsVersion)\Microsoft.Common.props')" />
-  <PropertyGroup>
-    <Configuration Condition=" '$(Configuration)' == '' ">Debug</Configuration>
-    <Platform Condition=" '$(Platform)' == '' ">AnyCPU</Platform>
-    <ProjectGuid>{658C5A6B-64AF-4602-8E34-5074BD32CC1D}</ProjectGuid>
-    <OutputType>Library</OutputType>
-    <AppDesignerFolder>Properties</AppDesignerFolder>
-    <RootNamespace>PactNet.Tests</RootNamespace>
-    <AssemblyName>PactNet.Tests</AssemblyName>
-    <TargetFrameworkVersion>v4.5</TargetFrameworkVersion>
-    <FileAlignment>512</FileAlignment>
-  </PropertyGroup>
-  <PropertyGroup Condition=" '$(Configuration)|$(Platform)' == 'Debug|AnyCPU' ">
-    <DebugSymbols>true</DebugSymbols>
-    <DebugType>full</DebugType>
-    <Optimize>false</Optimize>
-    <OutputPath>bin\Debug\</OutputPath>
-    <DefineConstants>DEBUG;TRACE</DefineConstants>
-    <ErrorReport>prompt</ErrorReport>
-    <WarningLevel>4</WarningLevel>
-  </PropertyGroup>
-  <PropertyGroup Condition=" '$(Configuration)|$(Platform)' == 'Release|AnyCPU' ">
-    <DebugType>pdbonly</DebugType>
-    <Optimize>true</Optimize>
-    <OutputPath>bin\Release\</OutputPath>
-    <DefineConstants>TRACE</DefineConstants>
-    <ErrorReport>prompt</ErrorReport>
-    <WarningLevel>4</WarningLevel>
-  </PropertyGroup>
-  <ItemGroup>
-    <Reference Include="Nancy, Version=0.23.1.0, Culture=neutral, processorArchitecture=MSIL">
-      <SpecificVersion>False</SpecificVersion>
-      <HintPath>..\packages\Nancy.0.23.1\lib\net40\Nancy.dll</HintPath>
-    </Reference>
-    <Reference Include="Nancy.Hosting.Self, Version=0.23.1.0, Culture=neutral, processorArchitecture=MSIL">
-      <SpecificVersion>False</SpecificVersion>
-      <HintPath>..\packages\Nancy.Hosting.Self.0.23.1\lib\net40\Nancy.Hosting.Self.dll</HintPath>
-    </Reference>
-    <Reference Include="Newtonsoft.Json, Version=6.0.0.0, Culture=neutral, PublicKeyToken=30ad4fe6b2a6aeed, processorArchitecture=MSIL">
-      <SpecificVersion>False</SpecificVersion>
-      <HintPath>..\packages\Newtonsoft.Json.6.0.3\lib\net45\Newtonsoft.Json.dll</HintPath>
-    </Reference>
-    <Reference Include="NSubstitute">
-      <HintPath>..\packages\NSubstitute.1.7.2.0\lib\NET45\NSubstitute.dll</HintPath>
-    </Reference>
-    <Reference Include="System" />
-    <Reference Include="System.Core" />
-    <Reference Include="System.IO.Abstractions">
-      <HintPath>..\packages\System.IO.Abstractions.1.4.0.86\lib\net35\System.IO.Abstractions.dll</HintPath>
-    </Reference>
-    <Reference Include="System.Net.Http" />
-    <Reference Include="System.Xml.Linq" />
-    <Reference Include="System.Data.DataSetExtensions" />
-    <Reference Include="Microsoft.CSharp" />
-    <Reference Include="System.Data" />
-    <Reference Include="System.Xml" />
-    <Reference Include="xunit">
-      <HintPath>..\packages\xunit.1.9.2\lib\net20\xunit.dll</HintPath>
-    </Reference>
-  </ItemGroup>
-  <ItemGroup>
-    <Compile Include="Fakes\FakeHttpClient.cs" />
-    <Compile Include="Mocks\MockHttpService\Mappers\EncodingMapperTests.cs" />
-    <Compile Include="Mocks\MockHttpService\Mappers\HttpBodyContentMapperTests.cs" />
-    <Compile Include="Mocks\MockHttpService\Mappers\HttpContentMapperTests.cs" />
-    <Compile Include="Mocks\MockHttpService\Mappers\HttpMethodMapperTests.cs" />
-    <Compile Include="Mocks\MockHttpService\Mappers\HttpRequestMessageMapperTests.cs" />
-    <Compile Include="Mocks\MockHttpService\Mappers\HttpVerbMapperTests.cs" />
-    <Compile Include="Mocks\MockHttpService\Mappers\NancyResponseMapperTests.cs" />
-    <Compile Include="Mocks\MockHttpService\Mappers\PactProviderServiceRequestMapperTests.cs" />
-    <Compile Include="Mocks\MockHttpService\Mappers\PactProviderServiceResponseMapperTests.cs" />
-<<<<<<< HEAD
-    <Compile Include="Mocks\MockHttpService\MockContextServiceTests.cs" />
-    <Compile Include="Mocks\MockHttpService\Nancy\MockProviderNancyRequestDispatcherTests.cs" />
-=======
-    <Compile Include="Mocks\MockHttpService\MockProviderNancyRequestHandlerTests.cs" />
-    <Compile Include="Mocks\MockHttpService\MockProviderNancyRequestDispatcherTests.cs" />
->>>>>>> a2dbaa19
-    <Compile Include="Mocks\MockHttpService\MockProviderServiceTests.cs" />
-    <Compile Include="Mocks\MockHttpService\Models\PactProviderServiceRequestTests.cs" />
-    <Compile Include="Mocks\MockHttpService\Models\HttpBodyContentTests.cs" />
-    <Compile Include="Mocks\MockHttpService\Nancy\NancyContextExtensionsTests.cs" />
-    <Compile Include="Mocks\MockHttpService\Nancy\PactAwareContextFactoryTests.cs" />
-    <Compile Include="Models\PactFileTests.cs" />
-    <Compile Include="PactConsumerTests.cs" />
-    <Compile Include="ServicePactFileTests.cs" />
-    <Compile Include="PactProviderTests.cs" />
-    <Compile Include="Specification\Models\IVerifiable.cs" />
-    <Compile Include="Specification\Models\RequestTestCase.cs" />
-    <Compile Include="Specification\Models\ResponseTestCase.cs" />
-    <Compile Include="Specification\SpecificationTests.cs" />
-    <Compile Include="Mocks\MockHttpService\Comparers\PactProviderServiceResponseComparerTests.cs" />
-    <Compile Include="Properties\AssemblyInfo.cs" />
-    <Compile Include="Mocks\MockHttpService\Validators\ProviderServiceValidatorTests.cs" />
-  </ItemGroup>
-  <ItemGroup>
-    <None Include="packages.config" />
-    <None Include="Specification\README.md" />
-    <None Include="Specification\testcases\request\body\array in different order.json" />
-    <None Include="Specification\testcases\request\body\different value found at index.json" />
-    <None Include="Specification\testcases\request\body\different value found at key.json" />
-    <None Include="Specification\testcases\request\body\matches.json" />
-    <None Include="Specification\testcases\request\body\missing index.json" />
-    <None Include="Specification\testcases\request\body\missing key.json" />
-    <None Include="Specification\testcases\request\body\not null found at key when null expected.json" />
-    <None Include="Specification\testcases\request\body\not null found in array when null expected.json" />
-    <None Include="Specification\testcases\request\body\null found at key where not null expected.json" />
-    <None Include="Specification\testcases\request\body\null found in array when not null expected.json" />
-    <None Include="Specification\testcases\request\body\number found at key when string expected.json" />
-    <None Include="Specification\testcases\request\body\number found in array when string expected.json" />
-    <None Include="Specification\testcases\request\body\string found at key when number expected.json" />
-    <None Include="Specification\testcases\request\body\string found in array when number expected.json" />
-    <None Include="Specification\testcases\request\body\unexpected index with not null value.json" />
-    <None Include="Specification\testcases\request\body\unexpected index with null value.json" />
-    <None Include="Specification\testcases\request\body\unexpected key with not null value.json" />
-    <None Include="Specification\testcases\request\body\unexpected key with null value.json" />
-    <None Include="Specification\testcases\request\headers\empty headers.json" />
-    <None Include="Specification\testcases\request\headers\header name is different case.json" />
-    <None Include="Specification\testcases\request\headers\header value is different case.json" />
-    <None Include="Specification\testcases\request\headers\matches.json" />
-    <None Include="Specification\testcases\request\headers\order of comma separated header values different.json" />
-    <None Include="Specification\testcases\request\headers\unexpected header found.json" />
-    <None Include="Specification\testcases\request\headers\whitespace after comma different.json" />
-    <None Include="Specification\testcases\request\method\different method.json" />
-    <None Include="Specification\testcases\request\method\matches.json" />
-    <None Include="Specification\testcases\request\method\method is different case.json" />
-    <None Include="Specification\testcases\request\path\empty path found when forward slash expected.json" />
-    <None Include="Specification\testcases\request\path\forward slash found when empty path expected.json" />
-    <None Include="Specification\testcases\request\path\incorrect path.json" />
-    <None Include="Specification\testcases\request\path\matches.json" />
-    <None Include="Specification\testcases\request\path\missing trailing slash in path.json" />
-    <None Include="Specification\testcases\request\path\unexpected trailing slash in path.json" />
-    <None Include="Specification\testcases\request\query\different params.json" />
-    <None Include="Specification\testcases\request\query\matches.json" />
-  </ItemGroup>
-  <ItemGroup>
-    <ProjectReference Include="..\PactNet\PactNet.csproj">
-      <Project>{7024b146-2cb2-4de2-b079-58cf9c44640b}</Project>
-      <Name>PactNet</Name>
-    </ProjectReference>
-  </ItemGroup>
-  <ItemGroup>
-    <Service Include="{82A7F48D-3B50-4B1E-B82E-3ADA8210C358}" />
-  </ItemGroup>
-  <Import Project="$(MSBuildToolsPath)\Microsoft.CSharp.targets" />
-  <!-- To modify your build process, add your task inside one of the targets below and uncomment it. 
-       Other similar extension points exist, see Microsoft.Common.targets.
-  <Target Name="BeforeBuild">
-  </Target>
-  <Target Name="AfterBuild">
-  </Target>
-  -->
+﻿<?xml version="1.0" encoding="utf-8"?>
+<Project ToolsVersion="4.0" DefaultTargets="Build" xmlns="http://schemas.microsoft.com/developer/msbuild/2003">
+  <Import Project="$(MSBuildExtensionsPath)\$(MSBuildToolsVersion)\Microsoft.Common.props" Condition="Exists('$(MSBuildExtensionsPath)\$(MSBuildToolsVersion)\Microsoft.Common.props')" />
+  <PropertyGroup>
+    <Configuration Condition=" '$(Configuration)' == '' ">Debug</Configuration>
+    <Platform Condition=" '$(Platform)' == '' ">AnyCPU</Platform>
+    <ProjectGuid>{658C5A6B-64AF-4602-8E34-5074BD32CC1D}</ProjectGuid>
+    <OutputType>Library</OutputType>
+    <AppDesignerFolder>Properties</AppDesignerFolder>
+    <RootNamespace>PactNet.Tests</RootNamespace>
+    <AssemblyName>PactNet.Tests</AssemblyName>
+    <TargetFrameworkVersion>v4.5</TargetFrameworkVersion>
+    <FileAlignment>512</FileAlignment>
+  </PropertyGroup>
+  <PropertyGroup Condition=" '$(Configuration)|$(Platform)' == 'Debug|AnyCPU' ">
+    <DebugSymbols>true</DebugSymbols>
+    <DebugType>full</DebugType>
+    <Optimize>false</Optimize>
+    <OutputPath>bin\Debug\</OutputPath>
+    <DefineConstants>DEBUG;TRACE</DefineConstants>
+    <ErrorReport>prompt</ErrorReport>
+    <WarningLevel>4</WarningLevel>
+  </PropertyGroup>
+  <PropertyGroup Condition=" '$(Configuration)|$(Platform)' == 'Release|AnyCPU' ">
+    <DebugType>pdbonly</DebugType>
+    <Optimize>true</Optimize>
+    <OutputPath>bin\Release\</OutputPath>
+    <DefineConstants>TRACE</DefineConstants>
+    <ErrorReport>prompt</ErrorReport>
+    <WarningLevel>4</WarningLevel>
+  </PropertyGroup>
+  <ItemGroup>
+    <Reference Include="Nancy, Version=0.23.1.0, Culture=neutral, processorArchitecture=MSIL">
+      <SpecificVersion>False</SpecificVersion>
+      <HintPath>..\packages\Nancy.0.23.1\lib\net40\Nancy.dll</HintPath>
+    </Reference>
+    <Reference Include="Nancy.Hosting.Self, Version=0.23.1.0, Culture=neutral, processorArchitecture=MSIL">
+      <SpecificVersion>False</SpecificVersion>
+      <HintPath>..\packages\Nancy.Hosting.Self.0.23.1\lib\net40\Nancy.Hosting.Self.dll</HintPath>
+    </Reference>
+    <Reference Include="Newtonsoft.Json, Version=6.0.0.0, Culture=neutral, PublicKeyToken=30ad4fe6b2a6aeed, processorArchitecture=MSIL">
+      <SpecificVersion>False</SpecificVersion>
+      <HintPath>..\packages\Newtonsoft.Json.6.0.3\lib\net45\Newtonsoft.Json.dll</HintPath>
+    </Reference>
+    <Reference Include="NSubstitute">
+      <HintPath>..\packages\NSubstitute.1.7.2.0\lib\NET45\NSubstitute.dll</HintPath>
+    </Reference>
+    <Reference Include="System" />
+    <Reference Include="System.Core" />
+    <Reference Include="System.IO.Abstractions">
+      <HintPath>..\packages\System.IO.Abstractions.1.4.0.86\lib\net35\System.IO.Abstractions.dll</HintPath>
+    </Reference>
+    <Reference Include="System.Net.Http" />
+    <Reference Include="System.Xml.Linq" />
+    <Reference Include="System.Data.DataSetExtensions" />
+    <Reference Include="Microsoft.CSharp" />
+    <Reference Include="System.Data" />
+    <Reference Include="System.Xml" />
+    <Reference Include="xunit">
+      <HintPath>..\packages\xunit.1.9.2\lib\net20\xunit.dll</HintPath>
+    </Reference>
+  </ItemGroup>
+  <ItemGroup>
+    <Compile Include="Fakes\FakeHttpClient.cs" />
+    <Compile Include="Mocks\MockHttpService\Mappers\EncodingMapperTests.cs" />
+    <Compile Include="Mocks\MockHttpService\Mappers\HttpBodyContentMapperTests.cs" />
+    <Compile Include="Mocks\MockHttpService\Mappers\HttpContentMapperTests.cs" />
+    <Compile Include="Mocks\MockHttpService\Mappers\HttpMethodMapperTests.cs" />
+    <Compile Include="Mocks\MockHttpService\Mappers\HttpRequestMessageMapperTests.cs" />
+    <Compile Include="Mocks\MockHttpService\Mappers\HttpVerbMapperTests.cs" />
+    <Compile Include="Mocks\MockHttpService\Mappers\NancyResponseMapperTests.cs" />
+    <Compile Include="Mocks\MockHttpService\Mappers\PactProviderServiceRequestMapperTests.cs" />
+    <Compile Include="Mocks\MockHttpService\Mappers\PactProviderServiceResponseMapperTests.cs" />
+    <Compile Include="Mocks\MockHttpService\Nancy\MockProviderNancyRequestHandlerTests.cs" />
+    <Compile Include="Mocks\MockHttpService\MockContextServiceTests.cs" />
+    <Compile Include="Mocks\MockHttpService\Nancy\MockProviderNancyRequestDispatcherTests.cs" />
+    <Compile Include="Mocks\MockHttpService\MockProviderServiceTests.cs" />
+    <Compile Include="Mocks\MockHttpService\Models\PactProviderServiceRequestTests.cs" />
+    <Compile Include="Mocks\MockHttpService\Models\HttpBodyContentTests.cs" />
+    <Compile Include="Mocks\MockHttpService\Nancy\NancyContextExtensionsTests.cs" />
+    <Compile Include="Mocks\MockHttpService\Nancy\PactAwareContextFactoryTests.cs" />
+    <Compile Include="Models\PactFileTests.cs" />
+    <Compile Include="PactConsumerTests.cs" />
+    <Compile Include="ServicePactFileTests.cs" />
+    <Compile Include="PactProviderTests.cs" />
+    <Compile Include="Specification\Models\IVerifiable.cs" />
+    <Compile Include="Specification\Models\RequestTestCase.cs" />
+    <Compile Include="Specification\Models\ResponseTestCase.cs" />
+    <Compile Include="Specification\SpecificationTests.cs" />
+    <Compile Include="Mocks\MockHttpService\Comparers\PactProviderServiceResponseComparerTests.cs" />
+    <Compile Include="Properties\AssemblyInfo.cs" />
+    <Compile Include="Mocks\MockHttpService\Validators\ProviderServiceValidatorTests.cs" />
+  </ItemGroup>
+  <ItemGroup>
+    <None Include="packages.config" />
+    <None Include="Specification\README.md" />
+    <None Include="Specification\testcases\request\body\array in different order.json" />
+    <None Include="Specification\testcases\request\body\different value found at index.json" />
+    <None Include="Specification\testcases\request\body\different value found at key.json" />
+    <None Include="Specification\testcases\request\body\matches.json" />
+    <None Include="Specification\testcases\request\body\missing index.json" />
+    <None Include="Specification\testcases\request\body\missing key.json" />
+    <None Include="Specification\testcases\request\body\not null found at key when null expected.json" />
+    <None Include="Specification\testcases\request\body\not null found in array when null expected.json" />
+    <None Include="Specification\testcases\request\body\null found at key where not null expected.json" />
+    <None Include="Specification\testcases\request\body\null found in array when not null expected.json" />
+    <None Include="Specification\testcases\request\body\number found at key when string expected.json" />
+    <None Include="Specification\testcases\request\body\number found in array when string expected.json" />
+    <None Include="Specification\testcases\request\body\string found at key when number expected.json" />
+    <None Include="Specification\testcases\request\body\string found in array when number expected.json" />
+    <None Include="Specification\testcases\request\body\unexpected index with not null value.json" />
+    <None Include="Specification\testcases\request\body\unexpected index with null value.json" />
+    <None Include="Specification\testcases\request\body\unexpected key with not null value.json" />
+    <None Include="Specification\testcases\request\body\unexpected key with null value.json" />
+    <None Include="Specification\testcases\request\headers\empty headers.json" />
+    <None Include="Specification\testcases\request\headers\header name is different case.json" />
+    <None Include="Specification\testcases\request\headers\header value is different case.json" />
+    <None Include="Specification\testcases\request\headers\matches.json" />
+    <None Include="Specification\testcases\request\headers\order of comma separated header values different.json" />
+    <None Include="Specification\testcases\request\headers\unexpected header found.json" />
+    <None Include="Specification\testcases\request\headers\whitespace after comma different.json" />
+    <None Include="Specification\testcases\request\method\different method.json" />
+    <None Include="Specification\testcases\request\method\matches.json" />
+    <None Include="Specification\testcases\request\method\method is different case.json" />
+    <None Include="Specification\testcases\request\path\empty path found when forward slash expected.json" />
+    <None Include="Specification\testcases\request\path\forward slash found when empty path expected.json" />
+    <None Include="Specification\testcases\request\path\incorrect path.json" />
+    <None Include="Specification\testcases\request\path\matches.json" />
+    <None Include="Specification\testcases\request\path\missing trailing slash in path.json" />
+    <None Include="Specification\testcases\request\path\unexpected trailing slash in path.json" />
+    <None Include="Specification\testcases\request\query\different params.json" />
+    <None Include="Specification\testcases\request\query\matches.json" />
+  </ItemGroup>
+  <ItemGroup>
+    <ProjectReference Include="..\PactNet\PactNet.csproj">
+      <Project>{7024b146-2cb2-4de2-b079-58cf9c44640b}</Project>
+      <Name>PactNet</Name>
+    </ProjectReference>
+  </ItemGroup>
+  <ItemGroup>
+    <Service Include="{82A7F48D-3B50-4B1E-B82E-3ADA8210C358}" />
+  </ItemGroup>
+  <Import Project="$(MSBuildToolsPath)\Microsoft.CSharp.targets" />
+  <!-- To modify your build process, add your task inside one of the targets below and uncomment it. 
+       Other similar extension points exist, see Microsoft.Common.targets.
+  <Target Name="BeforeBuild">
+  </Target>
+  <Target Name="AfterBuild">
+  </Target>
+  -->
 </Project>